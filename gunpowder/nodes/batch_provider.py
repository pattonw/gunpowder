import copy
import logging
from gunpowder.coordinate import Coordinate
from gunpowder.points_spec import PointsSpec
from gunpowder.provider_spec import ProviderSpec
from gunpowder.array import ArrayKey
from gunpowder.array_spec import ArraySpec

logger = logging.getLogger(__name__)

class BatchProvider(object):
    '''Superclass for all nodes in a `gunpowder` graph.

    A :class:`BatchProvider` provides :class:`Batches<Batch>` containing
    :class:`Arrays<Array>` and/or :class:`Points`. The available data is
    specified in a :class:`ProviderSpec` instance, accessible via :attr:`spec`.

    To create a new :mod:`gunpowder` node, subclass this class and implement
    (at least) :func:`setup` and :func:`provide`.

    A :class:`BatchProvider` can be linked to any number of other
    :class:`BatchProviders<BatchProvider>` upstream. If your node accepts
    exactly one upstream provider, consider subclassing :class:`BatchFilter`
    instead.
    '''

    def add_upstream_provider(self, provider):
        self.get_upstream_providers().append(provider)
        return provider

    def get_upstream_providers(self):
        if not hasattr(self, 'upstream_providers'):
            self.upstream_providers = []
        return self.upstream_providers

    def setup(self):
        '''To be implemented in subclasses.

        Called during initialization of the DAG. Callees can assume that all
        upstream providers are set up already.

        In setup, call :func:`provides` to announce the arrays and points
        provided by this node.
        '''
        raise NotImplementedError("Class %s does not implement 'setup'"%self.name())

    def teardown(self):
        '''To be implemented in subclasses.

        Called during destruction of the DAG. Subclasses should use this to
        stop worker processes, if they used some.
        '''
        pass

<<<<<<< HEAD
    def provides(self, identifier, spec):
        '''Introduce a new output provided by this :class:`BatchProvider`.
=======
    def provides(self, key, spec):
        '''Introduce a new output provided by this `BatchProvider`.
>>>>>>> 6d0dd559

        Implementations should call this in their :func:`setup` method, which
        will be called when the pipeline is build.

        Args:

<<<<<<< HEAD
            identifier:
=======
            key: A :class:`ArrayKey` or `PointsKey` instance to refer to the output.
>>>>>>> 6d0dd559

                An :class:`ArrayKey` or :class:`PointsKey` instance to refer to
                the output.

            spec:

                An :class:`ArraySpec` or :class:`PointsSpec` to describe the
                output.
        '''

        logger.debug("Current spec of %s:\n%s", self.name(), self.spec)

        if self.spec is None:
            self._spec = ProviderSpec()

        assert key not in self.spec, (
            "Node %s is trying to add spec for %s, but is already "
            "provided."%(type(self).__name__, key))

        self.spec[key] = copy.deepcopy(spec)
        self.provided_items.append(key)

        logger.debug("%s provides %s with spec %s", self.name(), key, spec)

    def _init_spec(self):
        if not hasattr(self, '_spec'):
            self._spec = None

    def internal_teardown(self):

        logger.debug("Resetting spec of %s", self.name())
        self._spec = None
        self._provided_items = []

        self.teardown()

    @property
    def spec(self):
        '''Get the :class:`ProviderSpec` of this :class:`BatchProvider`.

        Note that the spec is only available after the pipeline has been build.
        Before that, it is ``None``.
        '''
        self._init_spec()
        return self._spec

    @property
    def provided_items(self):
<<<<<<< HEAD
        '''Get a list of the identifiers provided by this
        :class:`BatchProvider`.
=======
        '''Get a list of the keys provided by this `BatchProvider`.
>>>>>>> 6d0dd559

        This list is only available after the pipeline has been build. Before
        that, it is empty.
        '''

        if not hasattr(self, '_provided_items'):
            self._provided_items = []

        return self._provided_items

    def remove_provided(self, request):
<<<<<<< HEAD
        '''Remove identifiers from `request` that are provided by this
        :class:`BatchProvider`.
=======
        '''Remove keys from `request` that are provided by this
        `BatchProvider`.
>>>>>>> 6d0dd559
        '''

        for key in self.provided_items:
            if key in request:
                del request[key]

    def request_batch(self, request):
        '''Request a batch from this provider.

        Args:

            request(:class:`BatchRequest`):

                A request containing (possibly partial) :class:`ArraySpec`s and
                :class:`PointsSpec`s.
        '''

        logger.debug("%s got request %s", self.name(), request)

        self.check_request_consistency(request)

        batch = self.provide(copy.deepcopy(request))

        self.check_batch_consistency(batch, request)

        logger.debug("%s provides %s", self.name(), batch)

        return batch

    def check_request_consistency(self, request):

        for (key, request_spec) in request.items():

            assert key in self.spec, "%s: Asked for %s which this node does not provide"%(self.name(), key)
            assert (
                isinstance(request_spec, ArraySpec) or
                isinstance(request_spec, PointsSpec)), ("spec for %s is of type"
                                                        "%s"%(
                                                            key,
                                                            type(request_spec)))

            provided_spec = self.spec[key]

            provided_roi = provided_spec.roi
            request_roi = request_spec.roi

            if provided_roi is not None:
                assert provided_roi.contains(request_roi), "%s: %s's ROI %s outside of my ROI %s"%(self.name(), key, request_roi, provided_roi)

            if isinstance(key, ArrayKey):

                if request_spec.voxel_size is not None:
                    assert provided_spec.voxel_size == request_spec.voxel_size, "%s: voxel size %s requested for %s, but this node provides %s"%(
                            request_spec.voxel_size,
                            key,
                            provided_spec.voxel_size)

                if request_roi is not None:
                    for d in range(request_roi.dims()):
                        assert request_roi.get_shape()[d]%provided_spec.voxel_size[d] == 0, \
                                "in request %s, dimension %d of request %s is not a multiple of voxel_size %d"%(
                                        request,
                                        d,
                                        key,
                                        provided_spec.voxel_size[d])

    def check_batch_consistency(self, batch, request):

        for (array_key, request_spec) in request.array_specs.items():

            assert array_key in batch.arrays, "%s requested, but %s did not provide it."%(array_key,self.name())
            array = batch.arrays[array_key]
            assert array.spec.roi == request_spec.roi, "%s ROI %s requested, but ROI %s provided by %s."%(
                    array_key,
                    request_spec.roi,
                    array.spec.roi,
                    self.name()
            )
            assert array.spec.voxel_size == self.spec[array_key].voxel_size, (
                "voxel size of %s announced, but %s "
                "delivered for %s"%(
                    self.spec[array_key].voxel_size,
                    array.spec.voxel_size,
                    array_key))
            # ensure that the spatial dimensions are the same (other dimensions 
            # on top are okay, e.g., for affinities)
            dims = request_spec.roi.dims()
            data_shape = Coordinate(array.data.shape[-dims:])
            voxel_size = self.spec[array_key].voxel_size
            assert data_shape == request_spec.roi.get_shape()/voxel_size, "%s ROI %s requested, but size of array is %s*%s=%s provided by %s."%(
                    array_key,
                    request_spec.roi,
                    data_shape,
                    voxel_size,
                    data_shape*voxel_size,
                    self.name()
            )

        for (points_key, request_spec) in request.points_specs.items():

            assert points_key in batch.points, "%s requested, but %s did not provide it."%(points_key,self.name())
            points = batch.points[points_key]
            assert points.spec.roi == request_spec.roi, "%s ROI %s requested, but ROI %s provided by %s."%(
                                            points_key,
                                            request_spec.roi,
                                            points.spec.roi,
                                            self.name())

            for _, point in points.data.items():
                assert points.spec.roi.contains(point.location), (
                    "points provided by %s with ROI %s contain point at %s"%(
                        self.name(), points.spec.roi, point.location))

    def provide(self, request):
        '''To be implemented in subclasses.

        This function takes a :class:`BatchRequest` and should return the
        corresponding :class:`Batch`.

        Args:

            request(:class:`BatchRequest`):

                The request to process.
        '''
        raise NotImplementedError("Class %s does not implement 'provide'"%self.name())

    def name(self):
        return type(self).__name__

    def __repr__(self):

        return self.name() + ", providing: " + str(self.spec)<|MERGE_RESOLUTION|>--- conflicted
+++ resolved
@@ -52,24 +52,15 @@
         '''
         pass
 
-<<<<<<< HEAD
-    def provides(self, identifier, spec):
+    def provides(self, key, spec):
         '''Introduce a new output provided by this :class:`BatchProvider`.
-=======
-    def provides(self, key, spec):
-        '''Introduce a new output provided by this `BatchProvider`.
->>>>>>> 6d0dd559
 
         Implementations should call this in their :func:`setup` method, which
         will be called when the pipeline is build.
 
         Args:
 
-<<<<<<< HEAD
-            identifier:
-=======
-            key: A :class:`ArrayKey` or `PointsKey` instance to refer to the output.
->>>>>>> 6d0dd559
+            key:
 
                 An :class:`ArrayKey` or :class:`PointsKey` instance to refer to
                 the output.
@@ -118,12 +109,7 @@
 
     @property
     def provided_items(self):
-<<<<<<< HEAD
-        '''Get a list of the identifiers provided by this
-        :class:`BatchProvider`.
-=======
-        '''Get a list of the keys provided by this `BatchProvider`.
->>>>>>> 6d0dd559
+        '''Get a list of the keys provided by this :class:`BatchProvider`.
 
         This list is only available after the pipeline has been build. Before
         that, it is empty.
@@ -135,13 +121,8 @@
         return self._provided_items
 
     def remove_provided(self, request):
-<<<<<<< HEAD
-        '''Remove identifiers from `request` that are provided by this
+        '''Remove keys from `request` that are provided by this
         :class:`BatchProvider`.
-=======
-        '''Remove keys from `request` that are provided by this
-        `BatchProvider`.
->>>>>>> 6d0dd559
         '''
 
         for key in self.provided_items:
