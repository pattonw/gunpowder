--- conflicted
+++ resolved
@@ -154,10 +154,9 @@
         # get individual shift ROIs and intersect them
         for key, reference_spec in self.reference.items():
 
-<<<<<<< HEAD
-            if identifier not in spec:
+            if key not in spec:
                 continue
-            if spec[identifier].roi is None:
+            if spec[key].roi is None:
                 continue
 
             # we have a reference ROI
@@ -189,12 +188,12 @@
 
             # 1. get the starting point of the shift ROI
             shift_begin = (
-                spec[identifier].roi.get_begin() -
+                spec[key].roi.get_begin() -
                 reference_spec.roi.get_begin())
 
             # 2. get the shape of the shift ROI
             shift_shape = (
-                spec[identifier].roi.get_shape() -
+                spec[key].roi.get_shape() -
                 reference_spec.roi.get_shape() +
                 (1,)*reference_spec.roi.dims())
 
@@ -202,18 +201,6 @@
             shift_roi = Roi(shift_begin, shift_shape)
 
             # ...and intersect it with previous shift ROIs
-=======
-            if spec[key].roi is None:
-                continue
-
-            # shift the spec roi such that its offset == shift from reference to
-            # spec
-            shift_roi = spec[key].roi.shift(-reference_spec.roi.get_offset())
-
-            # shrink by the size of reference at the end
-            shift_roi = shift_roi.grow(None, -reference_spec.roi.get_shape())
-
->>>>>>> 07979c5a
             if total_shift_roi is None:
                 total_shift_roi = shift_roi
             else:
