import math
import logging
from random import random, randint, choices, seed
import itertools

import numpy as np
from scipy.spatial import cKDTree
from skimage.transform import integral_image, integrate
from gunpowder.batch_request import BatchRequest
from gunpowder.coordinate import Coordinate
from gunpowder.roi import Roi
from .batch_filter import BatchFilter

logger = logging.getLogger(__name__)


class RandomLocation(BatchFilter):
    """Choses a batch at a random location in the bounding box of the upstream
    provider.

    The random location is chosen such that the batch request ROI lies entirely
    inside the provider's ROI.

    If ``min_masked`` and ``mask`` are set, only batches are returned that have
    at least the given ratio of masked-in voxels. This is in general faster
    than using the :class:`Reject` node, at the expense of storing an integral
    array of the complete mask.

    If ``ensure_nonempty`` is set to a :class:`GraphKey`, only batches are
    returned that have at least one point of this point collection within the
    requested ROI.

    Additional tests for randomly picked locations can be implemented by
    subclassing and overwriting of :func:`accepts`. This method takes the
    randomly shifted request that meets all previous criteria (like
    ``min_masked`` and ``ensure_nonempty``) and should return ``True`` if the
    request is acceptable.

    Args:

        min_masked (``float``, optional):

            If non-zero, require that the random sample contains at least that
            ratio of masked-in voxels.

        mask (:class:`ArrayKey`, optional):

            The array to use for mask checks.

        ensure_nonempty (:class:`GraphKey`, optional):

            Ensures that when finding a random location, a request for
            ``ensure_nonempty`` will contain at least one point.

        p_nonempty (``float``, optional):

            If ``ensure_nonempty`` is set, it defines the probability that a
            request for ``ensure_nonempty`` will contain at least one point.
            Default value is 1.0.
            
        ensure_centered (``bool``, optional):

            if ``ensure_nonempty`` is set, ``ensure_centered`` guarantees
            that the center voxel of the roi contains a point.

        point_balance_radius (``int``):

            if ``ensure_nonempty`` is set, ``point_balance_radius`` defines
            a radius s.t. for every point `p` in ``ensure_nonempty``, the
            probability of picking p is inversely related to the number of
            other points within a distance of ``point_balance_radius`` to p.
            This helps avoid oversampling of dense regions of the graph, and
            undersampling of sparse regions. 
    """

    def __init__(
        self,
        min_masked=0,
        mask=None,
        ensure_nonempty=None,
        p_nonempty=1.0,
        ensure_centered=None,
        point_balance_radius=1,
    ):

        self.min_masked = min_masked
        self.mask = mask
        self.mask_spec = None
        self.mask_integral = None
        self.ensure_nonempty = ensure_nonempty
        self.points = None
        self.p_nonempty = p_nonempty
        self.upstream_spec = None
        self.random_shift = None
        self.ensure_centered = ensure_centered
        self.point_balance_radius = point_balance_radius

    def setup(self):

        upstream = self.get_upstream_provider()
        self.upstream_spec = upstream.spec

        if self.mask and self.min_masked > 0:

            assert self.mask in self.upstream_spec, (
                "Upstream provider does not have %s"%self.mask)
            self.mask_spec = self.upstream_spec.array_specs[self.mask]

            logger.info("requesting complete mask...")

            mask_request = BatchRequest({self.mask: self.mask_spec})
            mask_batch = upstream.request_batch(mask_request)

            logger.info("allocating mask integral array...")

            mask_data = mask_batch.arrays[self.mask].data
            mask_integral_dtype = np.uint64
            logger.debug("mask size is %s", mask_data.size)
            if mask_data.size < 2**32:
                mask_integral_dtype = np.uint32
            if mask_data.size < 2**16:
                mask_integral_dtype = np.uint16
            logger.debug("chose %s as integral array dtype", mask_integral_dtype)

            self.mask_integral = np.array(mask_data > 0, dtype=mask_integral_dtype)
            self.mask_integral = integral_image(self.mask_integral,
                                                dtype=mask_integral_dtype)

        if self.ensure_nonempty:

            assert self.ensure_nonempty in self.upstream_spec, (
                "Upstream provider does not have %s"%self.ensure_nonempty)
            graph_spec = self.upstream_spec.graph_specs[self.ensure_nonempty]


            logger.info("requesting all %s points...", self.ensure_nonempty)

            nonempty_request = BatchRequest({self.ensure_nonempty: graph_spec})
            nonempty_batch = upstream.request_batch(nonempty_request)

            self.points = cKDTree(
                [p.location for p in nonempty_batch[self.ensure_nonempty].nodes]
            )

            point_counts = self.points.query_ball_point(
                [p.location for p in nonempty_batch[self.ensure_nonempty].nodes],
                r=self.point_balance_radius,
            )
            weights = [1 / len(point_count) for point_count in point_counts]
            self.cumulative_weights = list(itertools.accumulate(weights))

            logger.debug("retrieved %d points", len(self.points.data))

        # clear bounding boxes of all provided arrays and points --
        # RandomLocation does not have limits (offsets are ignored)
        for key, spec in self.spec.items():
            if spec.roi is not None:
                spec.roi.set_shape(None)
                self.updates(key, spec)

    def prepare(self, request):
        seed(request.random_seed)

        logger.debug("request: %s", request.array_specs)
        logger.debug("my spec: %s", self.spec)

        if request.array_specs.keys():
            lcm_voxel_size = self.spec.get_lcm_voxel_size(
                request.array_specs.keys())
        else:
            lcm_voxel_size = Coordinate((1,)*request.get_total_roi().dims())

        shift_roi = self.__get_possible_shifts(request, lcm_voxel_size)

        if request.array_specs.keys():

            shift_roi = shift_roi.snap_to_grid(lcm_voxel_size, mode='shrink')
            lcm_shift_roi = shift_roi/lcm_voxel_size
            logger.debug(
                "restricting random locations to multiples of voxel size %s",
                lcm_voxel_size)

        else:

            lcm_shift_roi = shift_roi

        assert not lcm_shift_roi.unbounded(), (
            "Can not pick a random location, intersection of upstream ROIs is "
            "unbounded.")
        assert not lcm_shift_roi.empty(), (
            "Can not satisfy batch request, no location covers all requested "
            "ROIs.")

        random_shift = self.__select_random_shift(
            request,
            lcm_shift_roi,
            lcm_voxel_size)

        self.random_shift = random_shift
        self.__shift_request(request, random_shift)

        return request

    def process(self, batch, request):

        # reset ROIs to request
        for (array_key, spec) in request.array_specs.items():
            batch.arrays[array_key].spec.roi = spec.roi
        for (graph_key, spec) in request.graph_specs.items():
            batch.graphs[graph_key].spec.roi = spec.roi

        # change shift point locations to lie within roi
        for graph_key in request.graph_specs.keys():
            batch.graphs[graph_key].shift(-self.random_shift)

    def accepts(self, request):
        '''Should return True if the randomly chosen location is acceptable
        (besided meeting other criteria like ``min_masked`` and/or
        ``ensure_nonempty``). Subclasses can overwrite this method to implement
        additional tests for acceptable locations.'''

        return True

    def __get_possible_shifts(self, request, voxel_size):

        total_shift_roi = None

        for key, spec in request.items():

            if spec.roi is None:
                continue

            request_roi = spec.roi
            provided_roi = self.upstream_spec[key].roi

            shift_roi = provided_roi.shift(
                -request_roi.get_begin()
            ).grow(
                (0,)*request_roi.dims(),
                -(request_roi.get_shape() - voxel_size)
            )

            if total_shift_roi is None:
                total_shift_roi = shift_roi
            else:
                if shift_roi != total_shift_roi:
                    total_shift_roi = total_shift_roi.intersect(shift_roi)

        logger.debug("valid shifts for request in " + str(total_shift_roi))

<<<<<<< HEAD
        assert not total_shift_roi.unbounded() or self.ensure_nonempty is not None, (
            "Can not pick a random location, intersection of upstream ROIs is "
            "unbounded.")
        assert total_shift_roi.get_begin() is not None, (
            "Can not satisfy batch request, no location covers all requested "
            "ROIs.")

=======
>>>>>>> 3b16cb8d
        return total_shift_roi

    def __select_random_shift(self, request, lcm_shift_roi, lcm_voxel_size):

        ensure_points = (
            self.ensure_nonempty is not None
            and
            random() <= self.p_nonempty)

        while True:

            if ensure_points:
                random_shift = self.__select_random_location_with_points(
                    request,
                    lcm_shift_roi,
                    lcm_voxel_size)
            else:
                random_shift = self.__select_random_location(
                    lcm_shift_roi,
                    lcm_voxel_size)

            logger.debug("random shift: " + str(random_shift))

            if not self.__is_min_masked(random_shift, request):
                logger.debug(
                    "random location does not meet 'min_masked' criterium")
                continue

            if not self.__accepts(random_shift, request):
                logger.debug(
                    "random location does not meet user-provided criterium")
                continue

            return random_shift

    def __is_min_masked(self, random_shift, request):

        if not self.mask or self.min_masked == 0:
            return True

        # get randomly chosen mask ROI
        request_mask_roi = request.array_specs[self.mask].roi
        request_mask_roi = request_mask_roi.shift(random_shift)

        # get coordinates inside mask array
        mask_voxel_size = self.spec[self.mask].voxel_size
        request_mask_roi_in_array = request_mask_roi/mask_voxel_size
        request_mask_roi_in_array -= self.mask_spec.roi.get_offset()/mask_voxel_size

        # get number of masked-in voxels
        num_masked_in = integrate(
            self.mask_integral,
            [request_mask_roi_in_array.get_begin()],
            [request_mask_roi_in_array.get_end()-(1,)*self.mask_integral.ndim]
        )[0]

        mask_ratio = float(num_masked_in)/request_mask_roi_in_array.size()
        logger.debug("mask ratio is %f", mask_ratio)

        return mask_ratio >= self.min_masked

    def __accepts(self, random_shift, request):

        # create a shifted copy of the request
        shifted_request = request.copy()
        self.__shift_request(shifted_request, random_shift)

        return self.accepts(shifted_request)

    def __shift_request(self, request, shift):

        # shift request ROIs
        for specs_type in [request.array_specs, request.graph_specs]:
            for (key, spec) in specs_type.items():
                if spec.roi is None:
                    continue
                roi = spec.roi.shift(shift)
                specs_type[key].roi = roi

    def __select_random_location_with_points(
            self,
            request,
            lcm_shift_roi,
            lcm_voxel_size):

        request_points = request.graph_specs.get(self.ensure_nonempty)
        if request_points is None:
            total_roi = request.get_total_roi()
            logger.warning(
                f"Requesting non empty {self.ensure_nonempty}, however {self.ensure_nonempty} "
                f"has not been requested. Falling back on using the total roi of the "
                f"request {total_roi} for {self.ensure_nonempty}."
            )
            request_points_roi = total_roi
        else:
            request_points_roi = request_points.roi

        while True:

            # How to pick shifts that ensure that a randomly chosen point is
            # contained in the request ROI:
            #
            #
            # request          point
            # [---------)      .
            # 0        +10     17
            #
            #         least shifted to contain point
            #         [---------)
            #         8        +10
            #         ==
            #         point-request.begin-request.shape+1
            #
            #                  most shifted to contain point:
            #                  [---------)
            #                  17       +10
            #                  ==
            #                  point-request.begin
            #
            #         all possible shifts
            #         [---------)
            #         8        +10
            #         ==
            #         point-request.begin-request.shape+1
            #                   ==
            #                   request.shape

            # pick a random point
            point = choices(self.points.data, cum_weights=self.cumulative_weights)[0]

            logger.debug("select random point at %s", point)

            # get the lcm voxel that contains this point
            lcm_location = Coordinate(point/lcm_voxel_size)
            logger.debug(
                "belongs to lcm voxel %s",
                lcm_location)

            # get the request ROI's shape in lcm
            lcm_roi_begin = request_points_roi.get_begin()/lcm_voxel_size
            lcm_roi_shape = request_points_roi.get_shape()/lcm_voxel_size
            logger.debug("Point request ROI: %s", request_points_roi)
            logger.debug("Point request lcm ROI shape: %s", lcm_roi_shape)

            # get all possible starting points of lcm_roi_shape that contain
            # lcm_location
<<<<<<< HEAD
            if self.ensure_centered:
                lcm_shift_roi_begin = (
                    lcm_location
                    - lcm_roi_begin
                    - lcm_roi_shape / 2
                    + Coordinate((1,) * len(lcm_location))
                    + lower_boundary_correction
                )
                lcm_shift_roi_shape = Coordinate((1,) * len(lcm_location))
            else:
                lcm_shift_roi_begin = (
                    lcm_location
                    - lcm_roi_begin
                    - lcm_roi_shape
                    + Coordinate((1,) * len(lcm_location))
                )
                lcm_shift_roi_shape = lcm_roi_shape + lower_boundary_correction
            lcm_point_shift_roi = Roi(lcm_shift_roi_begin, lcm_shift_roi_shape)
=======
            lcm_shift_roi_begin = (
                lcm_location - lcm_roi_begin - lcm_roi_shape +
                Coordinate((1,)*len(lcm_location))
            )
            lcm_point_shift_roi = Roi(lcm_shift_roi_begin, lcm_roi_shape)
>>>>>>> 3b16cb8d
            logger.debug("lcm point shift roi: %s", lcm_point_shift_roi)

            # intersect with total shift ROI
            if not lcm_point_shift_roi.intersects(lcm_shift_roi):
                logger.debug(
                    "reject random shift, random point %s shift ROI %s does "
                    "not intersect total shift ROI %s", point,
                    lcm_point_shift_roi, lcm_shift_roi)
                continue
            lcm_point_shift_roi = lcm_point_shift_roi.intersect(lcm_shift_roi)

            # select a random shift from all possible shifts
            random_shift = self.__select_random_location(
                lcm_point_shift_roi,
                lcm_voxel_size)
            logger.debug("random shift: %s", random_shift)

            # count all points inside the shifted ROI
            points = self.__get_points_in_roi(
                request_points_roi.shift(random_shift))
            assert point in points, (
                "Requested batch to contain point %s, but got points "
                "%s"%(point, points))
            num_points = len(points)

            return random_shift

    def __select_random_location(self, lcm_shift_roi, lcm_voxel_size):

        # select a random point inside ROI
        random_shift = Coordinate(
            randint(begin, end - 1)
            for begin, end in zip(lcm_shift_roi.get_begin(), lcm_shift_roi.get_end()))

        random_shift *= lcm_voxel_size

        return random_shift

    def __get_points_in_roi(self, roi):

        points = []

        center = roi.get_center()
        radius = math.ceil(float(max(roi.get_shape()))/2)
        candidates = self.points.query_ball_point(center, radius, p=np.inf)

        for i in candidates:
            if roi.contains(self.points.data[i]):
                points.append(self.points.data[i])

        return np.array(points)<|MERGE_RESOLUTION|>--- conflicted
+++ resolved
@@ -248,16 +248,6 @@
 
         logger.debug("valid shifts for request in " + str(total_shift_roi))
 
-<<<<<<< HEAD
-        assert not total_shift_roi.unbounded() or self.ensure_nonempty is not None, (
-            "Can not pick a random location, intersection of upstream ROIs is "
-            "unbounded.")
-        assert total_shift_roi.get_begin() is not None, (
-            "Can not satisfy batch request, no location covers all requested "
-            "ROIs.")
-
-=======
->>>>>>> 3b16cb8d
         return total_shift_roi
 
     def __select_random_shift(self, request, lcm_shift_roi, lcm_voxel_size):
@@ -404,32 +394,22 @@
 
             # get all possible starting points of lcm_roi_shape that contain
             # lcm_location
-<<<<<<< HEAD
             if self.ensure_centered:
                 lcm_shift_roi_begin = (
                     lcm_location
                     - lcm_roi_begin
                     - lcm_roi_shape / 2
                     + Coordinate((1,) * len(lcm_location))
-                    + lower_boundary_correction
                 )
                 lcm_shift_roi_shape = Coordinate((1,) * len(lcm_location))
             else:
                 lcm_shift_roi_begin = (
-                    lcm_location
-                    - lcm_roi_begin
-                    - lcm_roi_shape
-                    + Coordinate((1,) * len(lcm_location))
+                    lcm_location - lcm_roi_begin - lcm_roi_shape +
+                    Coordinate((1,)*len(lcm_location))
                 )
-                lcm_shift_roi_shape = lcm_roi_shape + lower_boundary_correction
+                lcm_shift_roi_shape = lcm_roi_shape
             lcm_point_shift_roi = Roi(lcm_shift_roi_begin, lcm_shift_roi_shape)
-=======
-            lcm_shift_roi_begin = (
-                lcm_location - lcm_roi_begin - lcm_roi_shape +
-                Coordinate((1,)*len(lcm_location))
-            )
-            lcm_point_shift_roi = Roi(lcm_shift_roi_begin, lcm_roi_shape)
->>>>>>> 3b16cb8d
+
             logger.debug("lcm point shift roi: %s", lcm_point_shift_roi)
 
             # intersect with total shift ROI
